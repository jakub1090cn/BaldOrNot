<<<<<<< HEAD
=======
import os
>>>>>>> 8304fd7b
import functools
import os
import numpy as np
from config_class import BaldOrNotConfig
from src.constants import LOG_FILE_NAME


def check_log_exists(func):
    """Decorator checking if log file exists in the specified directory."""

    @functools.wraps(func)
    def wrapper(*args, **kwargs):
        output_dir_path = kwargs.get("output_dir_path")
        if output_dir_path is None:
            raise ValueError("output_dir_path is not provided.")

        log_file_path = os.path.join(output_dir_path, LOG_FILE_NAME)
        if not os.path.exists(log_file_path):
            raise RuntimeError(
                f"Log file '{LOG_FILE_NAME}' not found in '{output_dir_path}'. "
                "Ensure logging is initialized."
            )

        return func(*args, **kwargs)

    return wrapper


def save_metrics_report(
    metrics_report: dict,
    output_dir: str,
    config: BaldOrNotConfig,
    filename_prefix: str = "",
):
    """
    Saves the provided metrics report to a specified file.

    Args:
        metrics_report: Dictionary containing metrics for models.
        output_dir: Directory where the file will be saved.
        config: Configuration object with training parameters.
        filename_prefix: Optional prefix for the filename.
    """
    os.makedirs(output_dir, exist_ok=True)
    filename = filename_prefix + config.training_params.metrics_report_filename
    output_file = os.path.join(output_dir, filename)

    with open(output_file, "w") as report_file:
        report_file.write("Metrics Report:\n\n")
        for model_name, metrics in metrics_report.items():
            report_file.write(f"Metrics for '{model_name}':\n")
            for metric, value in metrics.items():
                if isinstance(value, np.ndarray):
                    report_file.write(f"{metric}:\n{value}\n")
                else:
                    report_file.write(f"{metric}: {value:.4f}\n")
            report_file.write("\n")<|MERGE_RESOLUTION|>--- conflicted
+++ resolved
@@ -1,7 +1,4 @@
-<<<<<<< HEAD
-=======
 import os
->>>>>>> 8304fd7b
 import functools
 import os
 import numpy as np
