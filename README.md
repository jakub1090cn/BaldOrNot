# BaldOrNot

<<<<<<< HEAD
## Sample images
![Bald]("src\samples\095987.jpg")\
![Not Bald]("src\samples\096000.jpg")


## Installing Pre-commit Hooks

To ensure code quality and consistency across our project, we use pre-commit hooks that automatically check and format code before commits. Follow the instructions below to set up the pre-commit hooks:

1. **Install Pre-commit**:
   Ensure you have `pre-commit` installed. You can install it via pip:
   ```bash
   pip install pre-commit
   ```

2. **Download the Pre-commit Configuration File**:
   Download the `.pre-commit-config.yaml` file from the root directory of the project repository.

3. **Place the Configuration File**:
   Ensure the downloaded `.pre-commit-config.yaml` file is placed in the root directory of your local project repository.

4. **Install the Pre-commit Hooks**:
   Run the following command in the root directory of the project to install the hooks:
   ```bash
   pre-commit install
   ```

5. **Run Pre-commit Hooks Manually (Optional)**:
   To check all existing files in the repository, you can run the pre-commit hooks manually:
   ```bash
   pre-commit run --all-files
   ```

### Description of Hooks

- **Black**: Automatically formats Python code to adhere to PEP 8 guidelines.
- **Flake8**: Checks for style errors and potential bugs in Python code.
- **Mypy**: Performs static type checking based on type annotations.

By following these steps, you will ensure that your code is automatically formatted and checked for common errors before being committed, helping maintain high code quality throughout the project.
=======
## To be written
>>>>>>> deaaf8fc
<|MERGE_RESOLUTION|>--- conflicted
+++ resolved
@@ -1,46 +1,5 @@
 # BaldOrNot
 
-<<<<<<< HEAD
 ## Sample images
 ![Bald]("src\samples\095987.jpg")\
-![Not Bald]("src\samples\096000.jpg")
-
-
-## Installing Pre-commit Hooks
-
-To ensure code quality and consistency across our project, we use pre-commit hooks that automatically check and format code before commits. Follow the instructions below to set up the pre-commit hooks:
-
-1. **Install Pre-commit**:
-   Ensure you have `pre-commit` installed. You can install it via pip:
-   ```bash
-   pip install pre-commit
-   ```
-
-2. **Download the Pre-commit Configuration File**:
-   Download the `.pre-commit-config.yaml` file from the root directory of the project repository.
-
-3. **Place the Configuration File**:
-   Ensure the downloaded `.pre-commit-config.yaml` file is placed in the root directory of your local project repository.
-
-4. **Install the Pre-commit Hooks**:
-   Run the following command in the root directory of the project to install the hooks:
-   ```bash
-   pre-commit install
-   ```
-
-5. **Run Pre-commit Hooks Manually (Optional)**:
-   To check all existing files in the repository, you can run the pre-commit hooks manually:
-   ```bash
-   pre-commit run --all-files
-   ```
-
-### Description of Hooks
-
-- **Black**: Automatically formats Python code to adhere to PEP 8 guidelines.
-- **Flake8**: Checks for style errors and potential bugs in Python code.
-- **Mypy**: Performs static type checking based on type annotations.
-
-By following these steps, you will ensure that your code is automatically formatted and checked for common errors before being committed, helping maintain high code quality throughout the project.
-=======
-## To be written
->>>>>>> deaaf8fc
+![Not Bald]("src\samples\096000.jpg")